"""
Functions that can are used to modify XBlock fragments for use in the LMS and Studio
"""

import datetime
import json
import logging
import static_replace

from django.conf import settings
from django.utils.timezone import UTC
from mitxmako.shortcuts import render_to_string
from xblock.fragment import Fragment

from xmodule.seq_module import SequenceModule
from xmodule.vertical_module import VerticalModule

log = logging.getLogger(__name__)


def wrap_fragment(fragment, new_content):
    """
    Returns a new Fragment that has `new_content` and all
    as its content, and all of the resources from fragment
    """
    wrapper_frag = Fragment(content=new_content)
    wrapper_frag.add_frag_resources(fragment)
    return wrapper_frag


def wrap_xmodule(template, block, view, frag, context):  # pylint: disable=unused-argument
    """
    Wraps the results of get_html in a standard <section> with identifying
    data so that the appropriate javascript module can be loaded onto it.

    get_html: An XModule.get_html method or an XModuleDescriptor.get_html method
    module: An XModule
    template: A template that takes the variables:
        content: the results of get_html,
        display_name: the display name of the xmodule, if available (None otherwise)
        class_: the module class name
        module_name: the js_module_name of the module
    """

    # If XBlock generated this class, then use the first baseclass
    # as the name (since that's the original, unmixed class)
    class_name = getattr(block, 'unmixed_class', block.__class__).__name__

    template_context = {
        'content': frag.content,
        'display_name': block.display_name,
        'class_': class_name,
        'module_name': block.js_module_name,
    }

    return wrap_fragment(frag, render_to_string(template, template_context))


def replace_jump_to_id_urls(course_id, jump_to_id_base_url, block, view, frag, context):  # pylint: disable=unused-argument
    """
    This will replace a link between courseware in the format
    /jump_to/<id> with a URL for a page that will correctly redirect
    This is similar to replace_course_urls, but much more flexible and
    durable for Studio authored courses. See more comments in static_replace.replace_jump_to_urls

    course_id: The course_id in which this rewrite happens
    jump_to_id_base_url:
        A app-tier (e.g. LMS) absolute path to the base of the handler that will perform the
        redirect. e.g. /courses/<org>/<course>/<run>/jump_to_id. NOTE the <id> will be appended to
        the end of this URL at re-write time

    output: a new :class:`~xblock.fragment.Fragment` that modifies `frag` with
        content that has been update with /jump_to links replaced
    """
    return wrap_fragment(frag, static_replace.replace_jump_to_id_urls(frag.content, course_id, jump_to_id_base_url))


def replace_course_urls(course_id, block, view, frag, context):  # pylint: disable=unused-argument
    """
    Updates the supplied module with a new get_html function that wraps
    the old get_html function and substitutes urls of the form /course/...
    with urls that are /courses/<course_id>/...
    """
    return wrap_fragment(frag, static_replace.replace_course_urls(frag.content, course_id))


def replace_static_urls(data_dir, block, view, frag, context, course_id=None, static_asset_path=''):  # pylint: disable=unused-argument
    """
    Updates the supplied module with a new get_html function that wraps
    the old get_html function and substitutes urls of the form /static/...
    with urls that are /static/<prefix>/...
    """
    return wrap_fragment(frag, static_replace.replace_static_urls(
        frag.content,
        data_dir,
        course_id,
        static_asset_path=static_asset_path
    ))


def grade_histogram(module_id):
    ''' Print out a histogram of grades on a given problem.
        Part of staff member debug info.
    '''
    from django.db import connection
    cursor = connection.cursor()

    q = """SELECT courseware_studentmodule.grade,
                  COUNT(courseware_studentmodule.student_id)
    FROM courseware_studentmodule
    WHERE courseware_studentmodule.module_id=%s
    GROUP BY courseware_studentmodule.grade"""
    # Passing module_id this way prevents sql-injection.
    cursor.execute(q, [module_id])

    grades = list(cursor.fetchall())
    grades.sort(key=lambda x: x[0])  # Add ORDER BY to sql query?
    if len(grades) >= 1 and grades[0][0] is None:
        return []
    return grades


def add_histogram(user, block, view, frag, context):  # pylint: disable=unused-argument
    """
    Updates the supplied module with a new get_html function that wraps
    the output of the old get_html function with additional information
    for admin users only, including a histogram of student answers and the
    definition of the xmodule

    Does nothing if module is a SequenceModule or a VerticalModule.
    """
<<<<<<< HEAD
    @wraps(get_html)
    def _get_html():

        if type(module) in [SequenceModule, VerticalModule]:  # TODO: make this more general, eg use an XModule attribute instead
            return get_html()

        module_id = module.id
        if module.descriptor.has_score:
            histogram = grade_histogram(module_id)
            render_histogram = len(histogram) > 0
        else:
            histogram = None
            render_histogram = False

        if settings.MITX_FEATURES.get('ENABLE_LMS_MIGRATION'):
            [filepath, filename] = getattr(module.descriptor, 'xml_attributes', {}).get('filename', ['', None])
            osfs = module.system.filestore
            if filename is not None and osfs.exists(filename):
                # if original, unmangled filename exists then use it (github
                # doesn't like symlinks)
                filepath = filename
            data_dir = module.lms.static_asset_path or osfs.root_path.rsplit('/')[-1]
            giturl = module.lms.giturl or 'https://github.com/MITx'
            edit_link = "%s/%s/tree/master/%s" % (giturl, data_dir, filepath)
        else:
            edit_link = False
            # Need to define all the variables that are about to be used
            giturl = ""
            data_dir = ""

        source_file = module.lms.source_file  # source used to generate the problem XML, eg latex or word

        # useful to indicate to staff if problem has been released or not
        # TODO (ichuang): use _has_access_descriptor.can_load in lms.courseware.access, instead of now>mstart comparison here
        now = datetime.datetime.now(UTC())
        is_released = "unknown"
        mstart = module.descriptor.lms.start

        if mstart is not None:
            is_released = "<font color='red'>Yes!</font>" if (now > mstart) else "<font color='green'>Not yet</font>"

        staff_context = {'fields': [(field.name, getattr(module, field.name)) for field in module.fields],
                         'lms_fields': [(field.name, getattr(module.lms, field.name)) for field in module.lms.fields],
                         'xml_attributes' : getattr(module.descriptor, 'xml_attributes', {}),
                         'location': module.location,
                         'xqa_key': module.lms.xqa_key,
                         'source_file': source_file,
                         'source_url': '%s/%s/tree/master/%s' % (giturl, data_dir, source_file),
                         'category': str(module.__class__.__name__),
                         # Template uses element_id in js function names, so can't allow dashes
                         'element_id': module.location.html_id().replace('-', '_'),
                         'edit_link': edit_link,
                         'user': user,
                         'xqa_server': settings.MITX_FEATURES.get('USE_XQA_SERVER', 'http://xqa:server@content-qa.mitx.mit.edu/xqa'),
                         'histogram': json.dumps(histogram),
                         'render_histogram': render_histogram,
                         'module_content': get_html(),
                         'is_released': is_released,
                         }
        return render_to_string("staff_problem_info.html", staff_context)

    return _get_html
=======
    # TODO: make this more general, eg use an XModule attribute instead
    if isinstance(block, (SequenceModule, VerticalModule)):
        return frag

    block_id = block.id
    if block.descriptor.has_score:
        histogram = grade_histogram(block_id)
        render_histogram = len(histogram) > 0
    else:
        histogram = None
        render_histogram = False

    if settings.MITX_FEATURES.get('ENABLE_LMS_MIGRATION'):
        [filepath, filename] = getattr(block.descriptor, 'xml_attributes', {}).get('filename', ['', None])
        osfs = block.system.filestore
        if filename is not None and osfs.exists(filename):
            # if original, unmangled filename exists then use it (github
            # doesn't like symlinks)
            filepath = filename
        data_dir = osfs.root_path.rsplit('/')[-1]
        giturl = block.giturl or 'https://github.com/MITx'
        edit_link = "%s/%s/tree/master/%s" % (giturl, data_dir, filepath)
    else:
        edit_link = False
        # Need to define all the variables that are about to be used
        giturl = ""
        data_dir = ""

    source_file = block.source_file  # source used to generate the problem XML, eg latex or word

    # useful to indicate to staff if problem has been released or not
    # TODO (ichuang): use _has_access_descriptor.can_load in lms.courseware.access, instead of now>mstart comparison here
    now = datetime.datetime.now(UTC())
    is_released = "unknown"
    mstart = block.descriptor.start

    if mstart is not None:
        is_released = "<font color='red'>Yes!</font>" if (now > mstart) else "<font color='green'>Not yet</font>"

    staff_context = {'fields': [(name, field.read_from(block)) for name, field in block.fields.items()],
                     'xml_attributes': getattr(block.descriptor, 'xml_attributes', {}),
                     'location': block.location,
                     'xqa_key': block.xqa_key,
                     'source_file': source_file,
                     'source_url': '%s/%s/tree/master/%s' % (giturl, data_dir, source_file),
                     'category': str(block.__class__.__name__),
                     # Template uses element_id in js function names, so can't allow dashes
                     'element_id': block.location.html_id().replace('-', '_'),
                     'edit_link': edit_link,
                     'user': user,
                     'xqa_server': settings.MITX_FEATURES.get('USE_XQA_SERVER', 'http://xqa:server@content-qa.mitx.mit.edu/xqa'),
                     'histogram': json.dumps(histogram),
                     'render_histogram': render_histogram,
                     'block_content': frag.content,
                     'is_released': is_released,
                     }
    return wrap_fragment(frag, render_to_string("staff_problem_info.html", staff_context))
>>>>>>> 3af6b90b
<|MERGE_RESOLUTION|>--- conflicted
+++ resolved
@@ -129,70 +129,6 @@
 
     Does nothing if module is a SequenceModule or a VerticalModule.
     """
-<<<<<<< HEAD
-    @wraps(get_html)
-    def _get_html():
-
-        if type(module) in [SequenceModule, VerticalModule]:  # TODO: make this more general, eg use an XModule attribute instead
-            return get_html()
-
-        module_id = module.id
-        if module.descriptor.has_score:
-            histogram = grade_histogram(module_id)
-            render_histogram = len(histogram) > 0
-        else:
-            histogram = None
-            render_histogram = False
-
-        if settings.MITX_FEATURES.get('ENABLE_LMS_MIGRATION'):
-            [filepath, filename] = getattr(module.descriptor, 'xml_attributes', {}).get('filename', ['', None])
-            osfs = module.system.filestore
-            if filename is not None and osfs.exists(filename):
-                # if original, unmangled filename exists then use it (github
-                # doesn't like symlinks)
-                filepath = filename
-            data_dir = module.lms.static_asset_path or osfs.root_path.rsplit('/')[-1]
-            giturl = module.lms.giturl or 'https://github.com/MITx'
-            edit_link = "%s/%s/tree/master/%s" % (giturl, data_dir, filepath)
-        else:
-            edit_link = False
-            # Need to define all the variables that are about to be used
-            giturl = ""
-            data_dir = ""
-
-        source_file = module.lms.source_file  # source used to generate the problem XML, eg latex or word
-
-        # useful to indicate to staff if problem has been released or not
-        # TODO (ichuang): use _has_access_descriptor.can_load in lms.courseware.access, instead of now>mstart comparison here
-        now = datetime.datetime.now(UTC())
-        is_released = "unknown"
-        mstart = module.descriptor.lms.start
-
-        if mstart is not None:
-            is_released = "<font color='red'>Yes!</font>" if (now > mstart) else "<font color='green'>Not yet</font>"
-
-        staff_context = {'fields': [(field.name, getattr(module, field.name)) for field in module.fields],
-                         'lms_fields': [(field.name, getattr(module.lms, field.name)) for field in module.lms.fields],
-                         'xml_attributes' : getattr(module.descriptor, 'xml_attributes', {}),
-                         'location': module.location,
-                         'xqa_key': module.lms.xqa_key,
-                         'source_file': source_file,
-                         'source_url': '%s/%s/tree/master/%s' % (giturl, data_dir, source_file),
-                         'category': str(module.__class__.__name__),
-                         # Template uses element_id in js function names, so can't allow dashes
-                         'element_id': module.location.html_id().replace('-', '_'),
-                         'edit_link': edit_link,
-                         'user': user,
-                         'xqa_server': settings.MITX_FEATURES.get('USE_XQA_SERVER', 'http://xqa:server@content-qa.mitx.mit.edu/xqa'),
-                         'histogram': json.dumps(histogram),
-                         'render_histogram': render_histogram,
-                         'module_content': get_html(),
-                         'is_released': is_released,
-                         }
-        return render_to_string("staff_problem_info.html", staff_context)
-
-    return _get_html
-=======
     # TODO: make this more general, eg use an XModule attribute instead
     if isinstance(block, (SequenceModule, VerticalModule)):
         return frag
@@ -212,7 +148,7 @@
             # if original, unmangled filename exists then use it (github
             # doesn't like symlinks)
             filepath = filename
-        data_dir = osfs.root_path.rsplit('/')[-1]
+        data_dir = module.lms.static_asset_path or osfs.root_path.rsplit('/')[-1]
         giturl = block.giturl or 'https://github.com/MITx'
         edit_link = "%s/%s/tree/master/%s" % (giturl, data_dir, filepath)
     else:
@@ -249,5 +185,4 @@
                      'block_content': frag.content,
                      'is_released': is_released,
                      }
-    return wrap_fragment(frag, render_to_string("staff_problem_info.html", staff_context))
->>>>>>> 3af6b90b
+    return wrap_fragment(frag, render_to_string("staff_problem_info.html", staff_context))