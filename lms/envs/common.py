--- conflicted
+++ resolved
@@ -157,19 +157,14 @@
     # basis in Studio)
     'ENABLE_CHAT': False,
 
-<<<<<<< HEAD
     # Allow users to enroll with methods other than just honor code certificates
     'MULTIPLE_ENROLLMENT_ROLES' : False,
 
     # Toggle the availability of the shopping cart page
     'ENABLE_SHOPPING_CART': False,
-=======
-    # Toggle the availability of the shopping cart page
-    'ENABLE_SHOPPING_CART': False,
 
     # Toggle storing detailed billing information
-    'STORE_BILLING_INFO': False
->>>>>>> 6defd7ba
+    'STORE_BILLING_INFO': False,
 }
 
 # Used for A/B testing
